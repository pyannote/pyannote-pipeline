--- conflicted
+++ resolved
@@ -26,18 +26,6 @@
 # AUTHORS
 # Hervé BREDIN - http://herve.niderb.fr
 
-<<<<<<< HEAD
-=======
-from typing import Optional, TextIO, Union
-
-from pathlib import Path
-from collections import OrderedDict
-from .typing import PipelineInput
-from .typing import PipelineOutput
-from .typing import Direction
-from filelock import FileLock
-import yaml
->>>>>>> 87eaf18b
 import warnings
 from collections import OrderedDict
 from pathlib import Path
